package deep_test

import (
	"errors"
	"fmt"
	"reflect"
	"testing"
	"time"

	"github.com/go-test/deep"
)

func TestString(t *testing.T) {
	diff := deep.Equal("foo", "foo")
	if len(diff) > 0 {
		t.Error("should be equal:", diff)
	}

	diff = deep.Equal("foo", "bar")
	if diff == nil {
		t.Fatal("no diff")
	}
	if len(diff) != 1 {
		t.Error("too many diff:", diff)
	}
	if diff[0] != "foo != bar" {
		t.Error("wrong diff:", diff[0])
	}
}

func TestFloat(t *testing.T) {
	diff := deep.Equal(1.1, 1.1)
	if len(diff) > 0 {
		t.Error("should be equal:", diff)
	}

	diff = deep.Equal(1.1234561, 1.1234562)
	if diff == nil {
		t.Error("no diff")
	}

	defaultFloatPrecision := deep.FloatPrecision
	deep.FloatPrecision = 6
	defer func() { deep.FloatPrecision = defaultFloatPrecision }()

	diff = deep.Equal(1.1234561, 1.1234562)
	if len(diff) > 0 {
		t.Error("should be equal:", diff)
	}

	diff = deep.Equal(1.123456, 1.123457)
	if diff == nil {
		t.Fatal("no diff")
	}
	if len(diff) != 1 {
		t.Error("too many diff:", diff)
	}
	if diff[0] != "1.123456 != 1.123457" {
		t.Error("wrong diff:", diff[0])
	}

}

func TestInt(t *testing.T) {
	diff := deep.Equal(1, 1)
	if len(diff) > 0 {
		t.Error("should be equal:", diff)
	}

	diff = deep.Equal(1, 2)
	if diff == nil {
		t.Fatal("no diff")
	}
	if len(diff) != 1 {
		t.Error("too many diff:", diff)
	}
	if diff[0] != "1 != 2" {
		t.Error("wrong diff:", diff[0])
	}
}

func TestUint(t *testing.T) {
	diff := deep.Equal(uint(2), uint(2))
	if len(diff) > 0 {
		t.Error("should be equal:", diff)
	}

	diff = deep.Equal(uint(2), uint(3))
	if diff == nil {
		t.Fatal("no diff")
	}
	if len(diff) != 1 {
		t.Error("too many diff:", diff)
	}
	if diff[0] != "2 != 3" {
		t.Error("wrong diff:", diff[0])
	}
}

func TestBool(t *testing.T) {
	diff := deep.Equal(true, true)
	if len(diff) > 0 {
		t.Error("should be equal:", diff)
	}

	diff = deep.Equal(false, false)
	if len(diff) > 0 {
		t.Error("should be equal:", diff)
	}

	diff = deep.Equal(true, false)
	if diff == nil {
		t.Fatal("no diff")
	}
	if len(diff) != 1 {
		t.Error("too many diff:", diff)
	}
	if diff[0] != "true != false" { // unless you're fipar
		t.Error("wrong diff:", diff[0])
	}
}

func TestTypeMismatch(t *testing.T) {
	type T1 int // same type kind (int)
	type T2 int // but different type
	var t1 T1 = 1
	var t2 T2 = 1
	diff := deep.Equal(t1, t2)
	if diff == nil {
		t.Fatal("no diff")
	}
	if len(diff) != 1 {
		t.Error("too many diff:", diff)
	}
	if diff[0] != "deep_test.T1 != deep_test.T2" {
		t.Error("wrong diff:", diff[0])
	}
}

func TestKindMismatch(t *testing.T) {
	deep.LogErrors = true

	var x int = 100
	var y float64 = 100
	diff := deep.Equal(x, y)
	if diff == nil {
		t.Fatal("no diff")
	}
	if len(diff) != 1 {
		t.Error("too many diff:", diff)
	}
	if diff[0] != "int != float64" {
		t.Error("wrong diff:", diff[0])
	}

	deep.LogErrors = false
}

func TestDeepRecursion(t *testing.T) {
	deep.MaxDepth = 2
	defer func() { deep.MaxDepth = 10 }()

	type s3 struct {
		S int
	}
	type s2 struct {
		S s3
	}
	type s1 struct {
		S s2
	}
	foo := map[string]s1{
		"foo": { // 1
			S: s2{ // 2
				S: s3{ // 3
					S: 42, // 4
				},
			},
		},
	}
	bar := map[string]s1{
		"foo": {
			S: s2{
				S: s3{
					S: 100,
				},
			},
		},
	}
	// No diffs because MaxDepth=2 prevents seeing the diff at 3rd level down
	diff := deep.Equal(foo, bar)
	if diff != nil {
		t.Errorf("got %d diffs, expected none: %v", len(diff), diff)
	}

	defaultMaxDepth := deep.MaxDepth
	deep.MaxDepth = 4
	defer func() { deep.MaxDepth = defaultMaxDepth }()

	diff = deep.Equal(foo, bar)
	if diff == nil {
		t.Fatal("no diff")
	}
	if len(diff) != 1 {
		t.Error("too many diff:", diff)
	}
	if diff[0] != "map[foo].S.S.S: 42 != 100" {
		t.Error("wrong diff:", diff[0])
	}
}

func TestMaxDiff(t *testing.T) {
	a := []int{1, 2, 3, 4, 5, 6, 7}
	b := []int{0, 0, 0, 0, 0, 0, 0}

	defaultMaxDiff := deep.MaxDiff
	deep.MaxDiff = 3
	defer func() { deep.MaxDiff = defaultMaxDiff }()

	diff := deep.Equal(a, b)
	if diff == nil {
		t.Fatal("no diffs")
	}
	if len(diff) != deep.MaxDiff {
		t.Errorf("got %d diffs, expected %d", len(diff), deep.MaxDiff)
	}

	defaultCompareUnexportedFields := deep.CompareUnexportedFields
	deep.CompareUnexportedFields = true
	defer func() { deep.CompareUnexportedFields = defaultCompareUnexportedFields }()
	type fiveFields struct {
		a int // unexported fields require ^
		b int
		c int
		d int
		e int
	}
	t1 := fiveFields{1, 2, 3, 4, 5}
	t2 := fiveFields{0, 0, 0, 0, 0}
	diff = deep.Equal(t1, t2)
	if diff == nil {
		t.Fatal("no diffs")
	}
	if len(diff) != deep.MaxDiff {
		t.Errorf("got %d diffs, expected %d", len(diff), deep.MaxDiff)
	}

	// Same keys, too many diffs
	m1 := map[int]int{
		1: 1,
		2: 2,
		3: 3,
		4: 4,
		5: 5,
	}
	m2 := map[int]int{
		1: 0,
		2: 0,
		3: 0,
		4: 0,
		5: 0,
	}
	diff = deep.Equal(m1, m2)
	if diff == nil {
		t.Fatal("no diffs")
	}
	if len(diff) != deep.MaxDiff {
		t.Log(diff)
		t.Errorf("got %d diffs, expected %d", len(diff), deep.MaxDiff)
	}

	// Too many missing keys
	m1 = map[int]int{
		1: 1,
		2: 2,
	}
	m2 = map[int]int{
		1: 1,
		2: 2,
		3: 0,
		4: 0,
		5: 0,
		6: 0,
		7: 0,
	}
	diff = deep.Equal(m1, m2)
	if diff == nil {
		t.Fatal("no diffs")
	}
	if len(diff) != deep.MaxDiff {
		t.Log(diff)
		t.Errorf("got %d diffs, expected %d", len(diff), deep.MaxDiff)
	}
}

func TestNotHandled(t *testing.T) {
	a := func(int) {}
	b := func(int) {}
	diff := deep.Equal(a, b)
	if len(diff) > 0 {
		t.Error("got diffs:", diff)
	}
}

func TestStruct(t *testing.T) {
	type s1 struct {
		id     int
		Name   string
		Number int
	}
	sa := s1{
		id:     1,
		Name:   "foo",
		Number: 2,
	}
	sb := sa
	diff := deep.Equal(sa, sb)
	if len(diff) > 0 {
		t.Error("should be equal:", diff)
	}

	sb.Name = "bar"
	diff = deep.Equal(sa, sb)
	if diff == nil {
		t.Fatal("no diff")
	}
	if len(diff) != 1 {
		t.Error("too many diff:", diff)
	}
	if diff[0] != "Name: foo != bar" {
		t.Error("wrong diff:", diff[0])
	}

	sb.Number = 22
	diff = deep.Equal(sa, sb)
	if diff == nil {
		t.Fatal("no diff")
	}
	if len(diff) != 2 {
		t.Error("too many diff:", diff)
	}
	if diff[0] != "Name: foo != bar" {
		t.Error("wrong diff:", diff[0])
	}
	if diff[1] != "Number: 2 != 22" {
		t.Error("wrong diff:", diff[1])
	}

	sb.id = 11
	diff = deep.Equal(sa, sb)
	if diff == nil {
		t.Fatal("no diff")
	}
	if len(diff) != 2 {
		t.Error("too many diff:", diff)
	}
	if diff[0] != "Name: foo != bar" {
		t.Error("wrong diff:", diff[0])
	}
	if diff[1] != "Number: 2 != 22" {
		t.Error("wrong diff:", diff[1])
	}
}

func TestStructWithTags(t *testing.T) {
	type s1 struct {
		same                    int
		modified                int
		sameIgnored             int `deep:"-"`
		modifiedIgnored         int `deep:"-"`
		ExportedSame            int
		ExportedModified        int
		ExportedSameIgnored     int `deep:"-"`
		ExportedModifiedIgnored int `deep:"-"`
	}
	type s2 struct {
		s1
		same                    int
		modified                int
		sameIgnored             int `deep:"-"`
		modifiedIgnored         int `deep:"-"`
		ExportedSame            int
		ExportedModified        int
		ExportedSameIgnored     int `deep:"-"`
		ExportedModifiedIgnored int `deep:"-"`
		recurseInline           s1
		recursePtr              *s2
	}
	sa := s2{
		s1: s1{
			same:                    0,
			modified:                1,
			sameIgnored:             2,
			modifiedIgnored:         3,
			ExportedSame:            4,
			ExportedModified:        5,
			ExportedSameIgnored:     6,
			ExportedModifiedIgnored: 7,
		},
		same:                    0,
		modified:                1,
		sameIgnored:             2,
		modifiedIgnored:         3,
		ExportedSame:            4,
		ExportedModified:        5,
		ExportedSameIgnored:     6,
		ExportedModifiedIgnored: 7,
		recurseInline: s1{
			same:                    0,
			modified:                1,
			sameIgnored:             2,
			modifiedIgnored:         3,
			ExportedSame:            4,
			ExportedModified:        5,
			ExportedSameIgnored:     6,
			ExportedModifiedIgnored: 7,
		},
		recursePtr: &s2{
			same:                    0,
			modified:                1,
			sameIgnored:             2,
			modifiedIgnored:         3,
			ExportedSame:            4,
			ExportedModified:        5,
			ExportedSameIgnored:     6,
			ExportedModifiedIgnored: 7,
		},
	}
	sb := s2{
		s1: s1{
			same:                    0,
			modified:                10,
			sameIgnored:             2,
			modifiedIgnored:         30,
			ExportedSame:            4,
			ExportedModified:        50,
			ExportedSameIgnored:     6,
			ExportedModifiedIgnored: 70,
		},
		same:                    0,
		modified:                10,
		sameIgnored:             2,
		modifiedIgnored:         30,
		ExportedSame:            4,
		ExportedModified:        50,
		ExportedSameIgnored:     6,
		ExportedModifiedIgnored: 70,
		recurseInline: s1{
			same:                    0,
			modified:                10,
			sameIgnored:             2,
			modifiedIgnored:         30,
			ExportedSame:            4,
			ExportedModified:        50,
			ExportedSameIgnored:     6,
			ExportedModifiedIgnored: 70,
		},
		recursePtr: &s2{
			same:                    0,
			modified:                10,
			sameIgnored:             2,
			modifiedIgnored:         30,
			ExportedSame:            4,
			ExportedModified:        50,
			ExportedSameIgnored:     6,
			ExportedModifiedIgnored: 70,
		},
	}

	orig := deep.CompareUnexportedFields
	deep.CompareUnexportedFields = true
	diff := deep.Equal(sa, sb)
	deep.CompareUnexportedFields = orig

	want := []string{
		"s1.modified: 1 != 10",
		"s1.ExportedModified: 5 != 50",
		"modified: 1 != 10",
		"ExportedModified: 5 != 50",
		"recurseInline.modified: 1 != 10",
		"recurseInline.ExportedModified: 5 != 50",
		"recursePtr.modified: 1 != 10",
		"recursePtr.ExportedModified: 5 != 50",
	}
	if !reflect.DeepEqual(want, diff) {
		t.Errorf("got %v, want %v", diff, want)
	}
}

func TestNestedStruct(t *testing.T) {
	type s2 struct {
		Nickname string
	}
	type s1 struct {
		Name  string
		Alias s2
	}
	sa := s1{
		Name:  "Robert",
		Alias: s2{Nickname: "Bob"},
	}
	sb := sa
	diff := deep.Equal(sa, sb)
	if len(diff) > 0 {
		t.Error("should be equal:", diff)
	}

	sb.Alias.Nickname = "Bobby"
	diff = deep.Equal(sa, sb)
	if diff == nil {
		t.Fatal("no diff")
	}
	if len(diff) != 1 {
		t.Error("too many diff:", diff)
	}
	if diff[0] != "Alias.Nickname: Bob != Bobby" {
		t.Error("wrong diff:", diff[0])
	}
}

func TestMap(t *testing.T) {
	ma := map[string]int{
		"foo": 1,
		"bar": 2,
	}
	mb := map[string]int{
		"foo": 1,
		"bar": 2,
	}
	diff := deep.Equal(ma, mb)
	if len(diff) > 0 {
		t.Error("should be equal:", diff)
	}

	diff = deep.Equal(ma, ma)
	if len(diff) > 0 {
		t.Error("should be equal:", diff)
	}

	mb["foo"] = 111
	diff = deep.Equal(ma, mb)
	if diff == nil {
		t.Fatal("no diff")
	}
	if len(diff) != 1 {
		t.Error("too many diff:", diff)
	}
	if diff[0] != "map[foo]: 1 != 111" {
		t.Error("wrong diff:", diff[0])
	}

	delete(mb, "foo")
	diff = deep.Equal(ma, mb)
	if diff == nil {
		t.Fatal("no diff")
	}
	if len(diff) != 1 {
		t.Error("too many diff:", diff)
	}
	if diff[0] != "map[foo]: 1 != <does not have key>" {
		t.Error("wrong diff:", diff[0])
	}

	diff = deep.Equal(mb, ma)
	if diff == nil {
		t.Fatal("no diff")
	}
	if len(diff) != 1 {
		t.Error("too many diff:", diff)
	}
	if diff[0] != "map[foo]: <does not have key> != 1" {
		t.Error("wrong diff:", diff[0])
	}

	var mc map[string]int
	diff = deep.Equal(ma, mc)
	if diff == nil {
		t.Fatal("no diff")
	}
	if len(diff) != 1 {
		t.Error("too many diff:", diff)
	}
	// handle hash order randomness
	if diff[0] != "map[foo:1 bar:2] != <nil map>" && diff[0] != "map[bar:2 foo:1] != <nil map>" {
		t.Error("wrong diff:", diff[0])
	}

	diff = deep.Equal(mc, ma)
	if diff == nil {
		t.Fatal("no diff")
	}
	if len(diff) != 1 {
		t.Error("too many diff:", diff)
	}
	if diff[0] != "<nil map> != map[foo:1 bar:2]" && diff[0] != "<nil map> != map[bar:2 foo:1]" {
		t.Error("wrong diff:", diff[0])
	}
}

func TestArray(t *testing.T) {
	a := [3]int{1, 2, 3}
	b := [3]int{1, 2, 3}

	diff := deep.Equal(a, b)
	if len(diff) > 0 {
		t.Error("should be equal:", diff)
	}

	diff = deep.Equal(a, a)
	if len(diff) > 0 {
		t.Error("should be equal:", diff)
	}

	b[2] = 333
	diff = deep.Equal(a, b)
	if diff == nil {
		t.Fatal("no diff")
	}
	if len(diff) != 1 {
		t.Error("too many diff:", diff)
	}
	if diff[0] != "array[2]: 3 != 333" {
		t.Error("wrong diff:", diff[0])
	}

	c := [3]int{1, 2, 2}
	diff = deep.Equal(a, c)
	if diff == nil {
		t.Fatal("no diff")
	}
	if len(diff) != 1 {
		t.Error("too many diff:", diff)
	}
	if diff[0] != "array[2]: 3 != 2" {
		t.Error("wrong diff:", diff[0])
	}

	var d [2]int
	diff = deep.Equal(a, d)
	if diff == nil {
		t.Fatal("no diff")
	}
	if len(diff) != 1 {
		t.Error("too many diff:", diff)
	}
	if diff[0] != "[3]int != [2]int" {
		t.Error("wrong diff:", diff[0])
	}

	e := [12]int{}
	f := [12]int{0, 1, 2, 3, 4, 5, 6, 7, 8, 9, 10}
	diff = deep.Equal(e, f)
	if diff == nil {
		t.Fatal("no diff")
	}
	if len(diff) != deep.MaxDiff {
		t.Error("not enough diffs:", diff)
	}
	for i := 0; i < deep.MaxDiff; i++ {
		if diff[i] != fmt.Sprintf("array[%d]: 0 != %d", i+1, i+1) {
			t.Error("wrong diff:", diff[i])
		}
	}
}

func TestSlice(t *testing.T) {
	a := []int{1, 2, 3}
	b := []int{1, 2, 3}

	diff := deep.Equal(a, b)
	if len(diff) > 0 {
		t.Error("should be equal:", diff)
	}

	diff = deep.Equal(a, a)
	if len(diff) > 0 {
		t.Error("should be equal:", diff)
	}

	b[2] = 333
	diff = deep.Equal(a, b)
	if diff == nil {
		t.Fatal("no diff")
	}
	if len(diff) != 1 {
		t.Error("too many diff:", diff)
	}
	if diff[0] != "slice[2]: 3 != 333" {
		t.Error("wrong diff:", diff[0])
	}

	b = b[0:2]
	diff = deep.Equal(a, b)
	if diff == nil {
		t.Fatal("no diff")
	}
	if len(diff) != 1 {
		t.Error("too many diff:", diff)
	}
	if diff[0] != "slice[2]: 3 != <no value>" {
		t.Error("wrong diff:", diff[0])
	}

	diff = deep.Equal(b, a)
	if diff == nil {
		t.Fatal("no diff")
	}
	if len(diff) != 1 {
		t.Error("too many diff:", diff)
	}
	if diff[0] != "slice[2]: <no value> != 3" {
		t.Error("wrong diff:", diff[0])
	}

	var c []int
	diff = deep.Equal(a, c)
	if diff == nil {
		t.Fatal("no diff")
	}
	if len(diff) != 1 {
		t.Error("too many diff:", diff)
	}
	if diff[0] != "[1 2 3] != <nil slice>" {
		t.Error("wrong diff:", diff[0])
	}

	diff = deep.Equal(c, a)
	if diff == nil {
		t.Fatal("no diff")
	}
	if len(diff) != 1 {
		t.Error("too many diff:", diff)
	}
	if diff[0] != "<nil slice> != [1 2 3]" {
		t.Error("wrong diff:", diff[0])
	}
}

<<<<<<< HEAD
=======
func TestEmptySlice(t *testing.T) {
	a := []int{1}
	b := []int{}
	var c []int

	// Non-empty is not equal to empty.
	diff := deep.Equal(a, b)
	if diff == nil {
		t.Fatal("no diff")
	}
	if len(diff) != 1 {
		t.Error("too many diff:", diff)
	}
	if diff[0] != "slice[0]: 1 != <no value>" {
		t.Error("wrong diff:", diff[0])
	}

	// Empty is not equal to non-empty.
	diff = deep.Equal(b, a)
	if diff == nil {
		t.Fatal("no diff")
	}
	if len(diff) != 1 {
		t.Error("too many diff:", diff)
	}
	if diff[0] != "slice[0]: <no value> != 1" {
		t.Error("wrong diff:", diff[0])
	}

	// Empty is not equal to nil.
	diff = deep.Equal(b, c)
	if diff == nil {
		t.Fatal("no diff")
	}
	if len(diff) != 1 {
		t.Error("too many diff:", diff)
	}
	if diff[0] != "[] != <nil slice>" {
		t.Error("wrong diff:", diff[0])
	}

	// Nil is not equal to empty.
	diff = deep.Equal(c, b)
	if diff == nil {
		t.Fatal("no diff")
	}
	if len(diff) != 1 {
		t.Error("too many diff:", diff)
	}
	if diff[0] != "<nil slice> != []" {
		t.Error("wrong diff:", diff[0])
	}
}

func TestNilSlicesAreEmpty(t *testing.T) {
	defaultNilSlicesAreEmpty := deep.NilSlicesAreEmpty
	deep.NilSlicesAreEmpty = true
	defer func() { deep.NilSlicesAreEmpty = defaultNilSlicesAreEmpty }()

	a := []int{1}
	b := []int{}
	var c []int

	// Empty is equal to nil.
	diff := deep.Equal(b, c)
	if len(diff) > 0 {
		t.Error("should be equal:", diff)
	}

	// Nil is equal to empty.
	diff = deep.Equal(c, b)
	if len(diff) > 0 {
		t.Error("should be equal:", diff)
	}

	// Non-empty is not equal to nil.
	diff = deep.Equal(a, c)
	if diff == nil {
		t.Fatal("no diff")
	}
	if len(diff) != 1 {
		t.Error("too many diff:", diff)
	}
	if diff[0] != "[1] != <nil slice>" {
		t.Error("wrong diff:", diff[0])
	}

	// Nil is not equal to non-empty.
	diff = deep.Equal(c, a)
	if diff == nil {
		t.Fatal("no diff")
	}
	if len(diff) != 1 {
		t.Error("too many diff:", diff)
	}
	if diff[0] != "<nil slice> != [1]" {
		t.Error("wrong diff:", diff[0])
	}

	// Non-empty is not equal to empty.
	diff = deep.Equal(a, b)
	if diff == nil {
		t.Fatal("no diff")
	}
	if len(diff) != 1 {
		t.Error("too many diff:", diff)
	}
	if diff[0] != "slice[0]: 1 != <no value>" {
		t.Error("wrong diff:", diff[0])
	}

	// Empty is not equal to non-empty.
	diff = deep.Equal(b, a)
	if diff == nil {
		t.Fatal("no diff")
	}
	if len(diff) != 1 {
		t.Error("too many diff:", diff)
	}
	if diff[0] != "slice[0]: <no value> != 1" {
		t.Error("wrong diff:", diff[0])
	}
}

>>>>>>> b950d966
func TestSiblingSlices(t *testing.T) {
	father := []int{1, 2, 3, 4}
	a := father[0:3]
	b := father[0:3]

	diff := deep.Equal(a, b)
	if len(diff) > 0 {
		t.Error("should be equal:", diff)
	}
	diff = deep.Equal(b, a)
	if len(diff) > 0 {
		t.Error("should be equal:", diff)
	}

	a = father[0:3]
	b = father[0:2]
	diff = deep.Equal(a, b)
	if diff == nil {
		t.Fatal("no diff")
	}
	if len(diff) != 1 {
		t.Error("too many diff:", diff)
	}
	if diff[0] != "slice[2]: 3 != <no value>" {
		t.Error("wrong diff:", diff[0])
	}

	a = father[0:2]
	b = father[0:3]

	diff = deep.Equal(a, b)
	if diff == nil {
		t.Fatal("no diff")
	}
	if len(diff) != 1 {
		t.Error("too many diff:", diff)
	}
	if diff[0] != "slice[2]: <no value> != 3" {
		t.Error("wrong diff:", diff[0])
	}

	a = father[0:2]
	b = father[2:4]

	diff = deep.Equal(a, b)
	if diff == nil {
		t.Fatal("no diff")
	}
	if len(diff) != 2 {
		t.Error("too many diff:", diff)
	}
	if diff[0] != "slice[0]: 1 != 3" {
		t.Error("wrong diff:", diff[0])
	}
	if diff[1] != "slice[1]: 2 != 4" {
		t.Error("wrong diff:", diff[1])
	}

	a = father[0:0]
	b = father[1:1]

	diff = deep.Equal(a, b)
	if len(diff) > 0 {
		t.Error("should be equal:", diff)
	}
	diff = deep.Equal(b, a)
	if len(diff) > 0 {
		t.Error("should be equal:", diff)
	}
}

func TestNilInterface(t *testing.T) {
	type T struct{ i int }

	a := &T{i: 1}
	diff := deep.Equal(nil, a)
	if diff == nil {
		t.Fatal("no diff")
	}
	if len(diff) != 1 {
		t.Error("too many diff:", diff)
	}
	if diff[0] != "<nil pointer> != &{1}" {
		t.Error("wrong diff:", diff[0])
	}

	diff = deep.Equal(a, nil)
	if diff == nil {
		t.Fatal("no diff")
	}
	if len(diff) != 1 {
		t.Error("too many diff:", diff)
	}
	if diff[0] != "&{1} != <nil pointer>" {
		t.Error("wrong diff:", diff[0])
	}

	diff = deep.Equal(nil, nil)
	if len(diff) > 0 {
		t.Error("should be equal:", diff)
	}
}

func TestPointer(t *testing.T) {
	type T struct{ i int }

	a, b := &T{i: 1}, &T{i: 1}
	diff := deep.Equal(a, b)
	if len(diff) > 0 {
		t.Error("should be equal:", diff)
	}

	a, b = nil, &T{}
	diff = deep.Equal(a, b)
	if diff == nil {
		t.Fatal("no diff")
	}
	if len(diff) != 1 {
		t.Error("too many diff:", diff)
	}
	if diff[0] != "<nil pointer> != deep_test.T" {
		t.Error("wrong diff:", diff[0])
	}

	a, b = &T{}, nil
	diff = deep.Equal(a, b)
	if diff == nil {
		t.Fatal("no diff")
	}
	if len(diff) != 1 {
		t.Error("too many diff:", diff)
	}
	if diff[0] != "deep_test.T != <nil pointer>" {
		t.Error("wrong diff:", diff[0])
	}

	a, b = nil, nil
	diff = deep.Equal(a, b)
	if len(diff) > 0 {
		t.Error("should be equal:", diff)
	}
}

func TestTime(t *testing.T) {
	// In an interable kind (i.e. a struct)
	type sTime struct {
		T time.Time
	}
	now := time.Now()
	got := sTime{T: now}
	expect := sTime{T: now.Add(1 * time.Second)}
	diff := deep.Equal(got, expect)
	if len(diff) != 1 {
		t.Error("expected 1 diff:", diff)
	}

	// Directly
	a := now
	b := now
	diff = deep.Equal(a, b)
	if len(diff) > 0 {
		t.Error("should be equal:", diff)
	}

	// https://github.com/go-test/deep/issues/15
	type Time15 struct {
		time.Time
	}
	a15 := Time15{now}
	b15 := Time15{now}
	diff = deep.Equal(a15, b15)
	if len(diff) > 0 {
		t.Error("should be equal:", diff)
	}

	later := now.Add(1 * time.Second)
	b15 = Time15{later}
	diff = deep.Equal(a15, b15)
	if len(diff) != 1 {
		t.Errorf("got %d diffs, expected 1: %s", len(diff), diff)
	}

	// No diff in Equal should not affect diff of other fields (Foo)
	type Time17 struct {
		time.Time
		Foo int
	}
	a17 := Time17{Time: now, Foo: 1}
	b17 := Time17{Time: now, Foo: 2}
	diff = deep.Equal(a17, b17)
	if len(diff) != 1 {
		t.Errorf("got %d diffs, expected 1: %s", len(diff), diff)
	}
}

func TestTimeUnexported(t *testing.T) {
	// https://github.com/go-test/deep/issues/18
	// Can't call Call() on exported Value func
	defaultCompareUnexportedFields := deep.CompareUnexportedFields
	deep.CompareUnexportedFields = true
	defer func() { deep.CompareUnexportedFields = defaultCompareUnexportedFields }()

	now := time.Now()
	type hiddenTime struct {
		t time.Time
	}
	htA := &hiddenTime{t: now}
	htB := &hiddenTime{t: now}
	diff := deep.Equal(htA, htB)
	if len(diff) > 0 {
		t.Error("should be equal:", diff)
	}

	// This doesn't call time.Time.Equal(), it compares the unexported fields
	// in time.Time, causing a diff like:
	// [t.wall: 13740788835924462040 != 13740788836998203864 t.ext: 1447549 != 1001447549]
	later := now.Add(1 * time.Second)
	htC := &hiddenTime{t: later}
	diff = deep.Equal(htA, htC)

	expected := 1
	if _, ok := reflect.TypeOf(htA.t).FieldByName("ext"); ok {
		expected = 2
	}
	if len(diff) != expected {
		t.Errorf("got %d diffs, expected %d: %s", len(diff), expected, diff)
	}
}

func TestInterface(t *testing.T) {
	a := map[string]interface{}{
		"foo": map[string]string{
			"bar": "a",
		},
	}
	b := map[string]interface{}{
		"foo": map[string]string{
			"bar": "b",
		},
	}
	diff := deep.Equal(a, b)
	if len(diff) == 0 {
		t.Fatalf("expected 1 diff, got zero")
	}
	if len(diff) != 1 {
		t.Errorf("expected 1 diff, got %d: %s", len(diff), diff)
	}
}

func TestInterface2(t *testing.T) {
	defer func() {
		if val := recover(); val != nil {
			t.Fatalf("panic: %v", val)
		}
	}()

	a := map[string]interface{}{
		"bar": 1,
	}
	b := map[string]interface{}{
		"bar": 1.23,
	}
	diff := deep.Equal(a, b)
	if len(diff) == 0 {
		t.Fatalf("expected 1 diff, got zero")
	}
	if len(diff) != 1 {
		t.Errorf("expected 1 diff, got %d: %s", len(diff), diff)
	}
}

func TestInterface3(t *testing.T) {
	type Value struct{ int }
	a := map[string]interface{}{
		"foo": &Value{},
	}
	b := map[string]interface{}{
		"foo": 1.23,
	}
	diff := deep.Equal(a, b)
	if len(diff) == 0 {
		t.Fatalf("expected 1 diff, got zero")
	}

	if len(diff) != 1 {
		t.Errorf("expected 1 diff, got: %s", diff)
	}
}

func TestError(t *testing.T) {
	a := errors.New("it broke")
	b := errors.New("it broke")

	diff := deep.Equal(a, b)
	if len(diff) != 0 {
		t.Fatalf("expected zero diffs, got %d: %s", len(diff), diff)
	}

	b = errors.New("it fell apart")
	diff = deep.Equal(a, b)
	if len(diff) != 1 {
		t.Fatalf("expected 1 diff, got %d: %s", len(diff), diff)
	}
	if diff[0] != "it broke != it fell apart" {
		t.Errorf("got '%s', expected 'it broke != it fell apart'", diff[0])
	}

	// Both errors set
	type tWithError struct {
		Error error
	}
	t1 := tWithError{
		Error: a,
	}
	t2 := tWithError{
		Error: b,
	}
	diff = deep.Equal(t1, t2)
	if len(diff) != 1 {
		t.Fatalf("expected 1 diff, got %d: %s", len(diff), diff)
	}
	if diff[0] != "Error: it broke != it fell apart" {
		t.Errorf("got '%s', expected 'Error: it broke != it fell apart'", diff[0])
	}

	// Both errors nil
	t1 = tWithError{
		Error: nil,
	}
	t2 = tWithError{
		Error: nil,
	}
	diff = deep.Equal(t1, t2)
	if len(diff) != 0 {
		t.Log(diff)
		t.Fatalf("expected 0 diff, got %d: %s", len(diff), diff)
	}

	// One error is nil
	t1 = tWithError{
		Error: errors.New("foo"),
	}
	t2 = tWithError{
		Error: nil,
	}
	diff = deep.Equal(t1, t2)
	if len(diff) != 1 {
		t.Log(diff)
		t.Fatalf("expected 1 diff, got %d: %s", len(diff), diff)
	}
	if diff[0] != "Error: *errors.errorString != <nil pointer>" {
		t.Errorf("got '%s', expected 'Error: *errors.errorString != <nil pointer>'", diff[0])
	}
}

func TestErrorWithOtherFields(t *testing.T) {
	a := errors.New("it broke")
	b := errors.New("it broke")

	diff := deep.Equal(a, b)
	if len(diff) != 0 {
		t.Fatalf("expected zero diffs, got %d: %s", len(diff), diff)
	}

	b = errors.New("it fell apart")
	diff = deep.Equal(a, b)
	if len(diff) != 1 {
		t.Fatalf("expected 1 diff, got %d: %s", len(diff), diff)
	}
	if diff[0] != "it broke != it fell apart" {
		t.Errorf("got '%s', expected 'it broke != it fell apart'", diff[0])
	}

	// Both errors set
	type tWithError struct {
		Error error
		Other string
	}
	t1 := tWithError{
		Error: a,
		Other: "ok",
	}
	t2 := tWithError{
		Error: b,
		Other: "ok",
	}
	diff = deep.Equal(t1, t2)
	if len(diff) != 1 {
		t.Fatalf("expected 1 diff, got %d: %s", len(diff), diff)
	}
	if diff[0] != "Error: it broke != it fell apart" {
		t.Errorf("got '%s', expected 'Error: it broke != it fell apart'", diff[0])
	}

	// Both errors nil
	t1 = tWithError{
		Error: nil,
		Other: "ok",
	}
	t2 = tWithError{
		Error: nil,
		Other: "ok",
	}
	diff = deep.Equal(t1, t2)
	if len(diff) != 0 {
		t.Log(diff)
		t.Fatalf("expected 0 diff, got %d: %s", len(diff), diff)
	}

	// Different Other value
	t1 = tWithError{
		Error: nil,
		Other: "ok",
	}
	t2 = tWithError{
		Error: nil,
		Other: "nope",
	}
	diff = deep.Equal(t1, t2)
	if len(diff) != 1 {
		t.Fatalf("expected 1 diff, got %d: %s", len(diff), diff)
	}
	if diff[0] != "Other: ok != nope" {
		t.Errorf("got '%s', expected 'Other: ok != nope'", diff[0])
	}

	// Different Other value, same error
	t1 = tWithError{
		Error: a,
		Other: "ok",
	}
	t2 = tWithError{
		Error: a,
		Other: "nope",
	}
	diff = deep.Equal(t1, t2)
	if len(diff) != 1 {
		t.Fatalf("expected 1 diff, got %d: %s", len(diff), diff)
	}
	if diff[0] != "Other: ok != nope" {
		t.Errorf("got '%s', expected 'Other: ok != nope'", diff[0])
	}
}

type primKindError string

func (e primKindError) Error() string {
	return string(e)
}

func TestErrorPrimitiveKind(t *testing.T) {
	// The primKindError type above is valid and used by Go, e.g.
	// url.EscapeError and url.InvalidHostError. Before fixing this bug
	// (https://github.com/go-test/deep/issues/31), we presumed a and b
	// were ptr or interface (and not nil), so a.Elem() worked. But when
	// a/b are primitive kinds, Elem() causes a panic.
	var err1 primKindError = "abc"
	var err2 primKindError = "abc"
	diff := deep.Equal(err1, err2)
	if len(diff) != 0 {
		t.Fatalf("expected zero diffs, got %d: %s", len(diff), diff)
	}
}

func TestNil(t *testing.T) {
	type student struct {
		name string
		age  int
	}

	mark := student{"mark", 10}
	var someNilThing interface{} = nil
	diff := deep.Equal(someNilThing, mark)
	if diff == nil {
		t.Error("Nil value to comparison should not be equal")
	}
	diff = deep.Equal(mark, someNilThing)
	if diff == nil {
		t.Error("Nil value to comparison should not be equal")
	}
	diff = deep.Equal(someNilThing, someNilThing)
	if diff != nil {
		t.Error("Nil value to comparison should not be equal")
	}
}<|MERGE_RESOLUTION|>--- conflicted
+++ resolved
@@ -736,8 +736,77 @@
 	}
 }
 
-<<<<<<< HEAD
-=======
+func TestSiblingSlices(t *testing.T) {
+	father := []int{1, 2, 3, 4}
+	a := father[0:3]
+	b := father[0:3]
+
+	diff := deep.Equal(a, b)
+	if len(diff) > 0 {
+		t.Error("should be equal:", diff)
+	}
+	diff = deep.Equal(b, a)
+	if len(diff) > 0 {
+		t.Error("should be equal:", diff)
+	}
+
+	a = father[0:3]
+	b = father[0:2]
+	diff = deep.Equal(a, b)
+	if diff == nil {
+		t.Fatal("no diff")
+	}
+	if len(diff) != 1 {
+		t.Error("too many diff:", diff)
+	}
+	if diff[0] != "slice[2]: 3 != <no value>" {
+		t.Error("wrong diff:", diff[0])
+	}
+
+	a = father[0:2]
+	b = father[0:3]
+
+	diff = deep.Equal(a, b)
+	if diff == nil {
+		t.Fatal("no diff")
+	}
+	if len(diff) != 1 {
+		t.Error("too many diff:", diff)
+	}
+	if diff[0] != "slice[2]: <no value> != 3" {
+		t.Error("wrong diff:", diff[0])
+	}
+
+	a = father[0:2]
+	b = father[2:4]
+
+	diff = deep.Equal(a, b)
+	if diff == nil {
+		t.Fatal("no diff")
+	}
+	if len(diff) != 2 {
+		t.Error("too many diff:", diff)
+	}
+	if diff[0] != "slice[0]: 1 != 3" {
+		t.Error("wrong diff:", diff[0])
+	}
+	if diff[1] != "slice[1]: 2 != 4" {
+		t.Error("wrong diff:", diff[1])
+	}
+
+	a = father[0:0]
+	b = father[1:1]
+
+	diff = deep.Equal(a, b)
+	if len(diff) > 0 {
+		t.Error("should be equal:", diff)
+	}
+	diff = deep.Equal(b, a)
+	if len(diff) > 0 {
+		t.Error("should be equal:", diff)
+	}
+}
+
 func TestEmptySlice(t *testing.T) {
 	a := []int{1}
 	b := []int{}
@@ -859,78 +928,6 @@
 	}
 	if diff[0] != "slice[0]: <no value> != 1" {
 		t.Error("wrong diff:", diff[0])
-	}
-}
-
->>>>>>> b950d966
-func TestSiblingSlices(t *testing.T) {
-	father := []int{1, 2, 3, 4}
-	a := father[0:3]
-	b := father[0:3]
-
-	diff := deep.Equal(a, b)
-	if len(diff) > 0 {
-		t.Error("should be equal:", diff)
-	}
-	diff = deep.Equal(b, a)
-	if len(diff) > 0 {
-		t.Error("should be equal:", diff)
-	}
-
-	a = father[0:3]
-	b = father[0:2]
-	diff = deep.Equal(a, b)
-	if diff == nil {
-		t.Fatal("no diff")
-	}
-	if len(diff) != 1 {
-		t.Error("too many diff:", diff)
-	}
-	if diff[0] != "slice[2]: 3 != <no value>" {
-		t.Error("wrong diff:", diff[0])
-	}
-
-	a = father[0:2]
-	b = father[0:3]
-
-	diff = deep.Equal(a, b)
-	if diff == nil {
-		t.Fatal("no diff")
-	}
-	if len(diff) != 1 {
-		t.Error("too many diff:", diff)
-	}
-	if diff[0] != "slice[2]: <no value> != 3" {
-		t.Error("wrong diff:", diff[0])
-	}
-
-	a = father[0:2]
-	b = father[2:4]
-
-	diff = deep.Equal(a, b)
-	if diff == nil {
-		t.Fatal("no diff")
-	}
-	if len(diff) != 2 {
-		t.Error("too many diff:", diff)
-	}
-	if diff[0] != "slice[0]: 1 != 3" {
-		t.Error("wrong diff:", diff[0])
-	}
-	if diff[1] != "slice[1]: 2 != 4" {
-		t.Error("wrong diff:", diff[1])
-	}
-
-	a = father[0:0]
-	b = father[1:1]
-
-	diff = deep.Equal(a, b)
-	if len(diff) > 0 {
-		t.Error("should be equal:", diff)
-	}
-	diff = deep.Equal(b, a)
-	if len(diff) > 0 {
-		t.Error("should be equal:", diff)
 	}
 }
 
