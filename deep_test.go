--- conflicted
+++ resolved
@@ -190,11 +190,7 @@
 	// No diffs because MaxDepth=2 prevents seeing the diff at 3rd level down
 	diff := deep.Equal(foo, bar)
 	if diff != nil {
-<<<<<<< HEAD
-		t.Fatal("expected no diff")
-=======
 		t.Errorf("got %d diffs, expected none: %v", len(diff), diff)
->>>>>>> a20eee80
 	}
 
 	defaultMaxDepth := deep.MaxDepth
